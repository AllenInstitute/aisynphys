# -*- coding: utf-8 -*-

"""
Prototype code for analyzing connectivity and synaptic properties between cell classes.


"""

from __future__ import print_function, division

from collections import OrderedDict
import numpy as np
import pyqtgraph as pg
<<<<<<< HEAD
from multipatch_analysis.database import default_db as db
=======
>>>>>>> 7365924f
import pandas as pd
import re, cProfile, os, json, sys, copy
from multipatch_analysis.database import default_db as db
from analyzers import ConnectivityAnalyzer, StrengthAnalyzer, DynamicsAnalyzer, get_all_output_fields
from multipatch_analysis import constants
from multipatch_analysis.cell_class import CellClass, classify_cells, classify_pairs
from matrix_display import MatrixDisplay, MatrixWidget
from scatter_plot_display import ScatterPlotTab
from distance_plot_display import DistancePlotTab
from histogram_trace_display import HistogramTab
from pyqtgraph import parametertree as ptree
from pyqtgraph.parametertree import Parameter
from pyqtgraph.widgets.DataFilterWidget import DataFilterParameter

class SignalHandler(pg.QtCore.QObject):
        """Because we can't subclass from both QObject and QGraphicsRectItem at the same time
        """
        sigOutputChanged = pg.QtCore.Signal(object) #self

class MainWindow(pg.QtGui.QWidget):
    def __init__(self):
        pg.QtGui.QWidget.__init__(self)
        self.layout = pg.QtGui.QGridLayout()
        self.setLayout(self.layout)
        self.h_splitter = pg.QtGui.QSplitter()
        self.h_splitter.setOrientation(pg.QtCore.Qt.Horizontal)
        self.layout.addWidget(self.h_splitter, 0, 0)
        self.control_panel_splitter = pg.QtGui.QSplitter()
        self.control_panel_splitter.setOrientation(pg.QtCore.Qt.Vertical)
        self.h_splitter.addWidget(self.control_panel_splitter)
        self.update_button = pg.QtGui.QPushButton("Update Results")
        self.control_panel_splitter.addWidget(self.update_button)
        self.ptree = ptree.ParameterTree(showHeader=False)
        self.control_panel_splitter.addWidget(self.ptree)
        self.matrix_widget = MatrixWidget()
        self.h_splitter.addWidget(self.matrix_widget)
        self.tabs = Tabs()
        self.h_splitter.addWidget(self.tabs)
        self.h_splitter.setSizes([300, 600, 400])        

class Tabs(pg.QtGui.QTabWidget):
    def __init__(self, parent=None):
        pg.QtGui.QTabWidget.__init__(self)

        self.hist_tab = HistogramTab()
        self.addTab(self.hist_tab, 'Histogram and Traces')
        self.scatter_tab = ScatterPlotTab()
        self.addTab(self.scatter_tab, 'Scatter Plots')
        self.distance_tab = DistancePlotTab()
        self.addTab(self.distance_tab, 'Distance Plots')


class ExperimentFilter(object):
    def __init__(self):  
        s = db.session()
        self._signalHandler = SignalHandler()
        self.sigOutputChanged = self._signalHandler.sigOutputChanged
        self.pairs = None
        self.acsf = None
        projects = s.query(db.Experiment.project_name).distinct().all()
        project_list = [{'name': str(record[0]), 'type': 'bool'} for record in projects]
        acsf = s.query(db.Experiment.acsf).distinct().all()
        acsf_list = [{'name': str(record[0]), 'type': 'bool'} for record in acsf]
        internal = s.query(db.Experiment.internal).distinct().all()
        internal_list = [{'name': str(record[0]), 'type': 'bool'} for record in internal]
        self.params = Parameter.create(name='Data Filters', type='group', children=[
            {'name': 'Projects', 'type': 'group', 'children':project_list},
            {'name': 'ACSF', 'type': 'group', 'children':acsf_list, 'expanded': False},
            {'name': 'Internal', 'type': 'group', 'children': internal_list, 'expanded': False},
        ])
        self.params.sigTreeStateChanged.connect(self.invalidate_output)

    def get_pair_list(self, session):
        """ Given a set of user selected experiment filters, return a list of pairs.
        Internally uses multipatch_analysis.db.pair_query.
        """
        if self.pairs is None:
            project_names = [child.name() for child in self.params.child('Projects').children() if child.value() is True]
            project_names = project_names if len(project_names) > 0 else None 
            acsf_recipes = [child.name() for child in self.params.child('ACSF').children() if child.value() is True]
            acsf_recipes = acsf_recipes if len(acsf_recipes) > 0 else None 
            internal_recipes = [child.name() for child in self.params.child('Internal').children() if child.value() is True]
            internal_recipes = internal_recipes if len(internal_recipes) > 0 else None 
            self.pairs = db.pair_query(project_name=project_names, acsf=acsf_recipes, session=session, internal=internal_recipes).all()
        return self.pairs

    def invalidate_output(self):
        self.pairs = None
        self.sigOutputChanged.emit(self)


class CellClassFilter(object):
    def __init__(self, cell_class_groups):
        self.cell_groups = None
        self.cell_classes = None
        self._signalHandler = SignalHandler()
        self.sigOutputChanged = self._signalHandler.sigOutputChanged
        self.experiment_filter = ExperimentFilter() 

        self.cell_class_groups = cell_class_groups
        combo_def = {'name': 'pre/post', 'type':'list', 'value':'both', 'values':['both', 'presynaptic', 'postsynaptic']}
        cell_group_list = [{'name': group, 'type': 'bool', 'children':[combo_def], 'expanded':False} for group in self.cell_class_groups.keys()]
        layer = [{'name': 'Define layer by:', 'type': 'list', 'values': ['target layer', 'annotated layer'], 'value': 'target layer'}]
        children = layer + cell_group_list
        self.params = Parameter.create(name="Cell Classes", type="group", children=children)
        for p in self.params.children():
            p.sigValueChanged.connect(self.expand_param)

        self.params.sigTreeStateChanged.connect(self.invalidate_output)

    def get_cell_groups(self, pairs):
        """Given a list of cell pairs, return a dict indicating which cells
        are members of each user selected cell class.
        This internally calls cell_class.classify_cells
        """
        ccg = copy.deepcopy(self.cell_class_groups)
        if self.cell_groups is None:
            self.cell_classes = []
            for group in self.params.children()[1:]:
                if group.value() is True:
                    self.cell_classes.extend(ccg[group.name()])
            self.cell_classes = self.layer_call() 
            self.cell_classes = [CellClass(**c) for c in self.cell_classes]
            self.cell_groups = classify_cells(self.cell_classes, pairs=pairs)
        return self.cell_groups, self.cell_classes

    def layer_call(self):
        layer_def = self.params['Define layer by:']
        if layer_def == 'target layer':
            for c in self.cell_classes:
                if c.get('cortical_layer') is not None:
                    del c['cortical_layer']
        elif layer_def == 'annotated layer':
            for c in self.cell_classes:
                if c.get('target_layer') is not None:
                    del c['target_layer']
        return self.cell_classes

    def get_pre_or_post_classes(self, key):
        """Return a list of postsynaptic cell_classes. This will be a subset of self.cell_classes."""
        if self.cell_classes is None:
            return []
        classes = []
        for group in self.params.children():
            if group.value() is True:
                if group['pre/post'] in ['both', key]:
                    classes.extend(self.cell_class_groups[group.name()])
        classes = [CellClass(**c) for c in classes]
        return classes

    def expand_param(self, param, value):
        if value:
            param.items.keys()[0].setExpanded(value)

    def invalidate_output(self):
        self.cell_groups = None
        self.cell_classes = None
        self.sigOutputChanged.emit(self)


class MatrixAnalyzer(object):
    sigClicked = pg.QtCore.Signal(object, object, object, object, object) # self, matrix_item, row, col
    def __init__(self, session, cell_class_groups=None, default_preset=None, preset_file=None):
        
        self.main_window = MainWindow()
        self.main_window.setGeometry(280, 130, 1500, 900)
        self.main_window.setWindowTitle('MatrixAnalyzer')
        self.main_window.show()
        self.tabs = self.main_window.tabs
        self.hist_tab = self.tabs.hist_tab
        self.scatter_tab = self.tabs.scatter_tab
        self.distance_tab = self.tabs.distance_tab
        self.distance_plot = self.distance_tab.distance_plot
        self.hist_plot = self.hist_tab.hist
        self.trace_panel = self.hist_tab.trace_plot
        self.selected = 0
        self.colors = [(0, 255, 0), (255, 0, 0), (0, 0, 255), (254, 169, 0), (170, 0, 127), (0, 230, 230)]
        
        self.analyzers = [ConnectivityAnalyzer(), StrengthAnalyzer(), DynamicsAnalyzer()]
        self.active_analyzers = []
        self.preset_file = preset_file

        self.field_map = {}
        for analyzer in self.analyzers:
            for field in analyzer.output_fields():
                if field[0] == 'None':
                    continue
                self.field_map[field[0]] = analyzer

        self.output_fields = get_all_output_fields(self.analyzers)
        self.element_scatter = self.scatter_tab.element_scatter
        self.pair_scatter = self.scatter_tab.pair_scatter
        self.experiment_filter = ExperimentFilter()
        self.cell_class_groups = cell_class_groups
        self.cell_class_filter = CellClassFilter(self.cell_class_groups)
        self.matrix_display = MatrixDisplay(self.main_window, self.output_fields, self.field_map)
        self.matrix_display_filter = self.matrix_display.matrix_display_filter
        self.element_scatter.set_fields(self.output_fields, self.field_map)
        pair_fields = [f for f in self.output_fields if f[0] not in ['connection_probability', 'gap_junction_probability', 'matrix_completeness']]
        self.pair_scatter.set_fields(pair_fields, self.field_map)
        self.visualizers = [self.matrix_display_filter, self.hist_plot, self.element_scatter, self.pair_scatter, self.distance_plot]

        self.default_preset = default_preset
        self.session = session
        self.cell_groups = None
        self.cell_classes = None

        self.presets = self.analyzer_presets()
        preset_list = [p for p in self.presets.keys()]
        self.preset_params = Parameter.create(name='Presets', type='group', children=[
            {'name': 'Analyzer Presets', 'type': 'list', 'values': preset_list, 'value': 'None'},
            {'name': 'Save as Preset', 'type': 'action', 'expanded': True, 'children': [
                {'name': 'Preset Name', 'type': 'text', 'expanded': False}],
            }])
        self.params = ptree.Parameter.create(name='params', type='group', children=[
            self.preset_params,
            self.experiment_filter.params, 
            self.cell_class_filter.params,
            self.matrix_display_filter.params,
        ])

        self.main_window.ptree.setParameters(self.params, showTop=False)
        self.params.child('Presets', 'Save as Preset').sigActivated.connect(self.save_preset)
        
        self.main_window.update_button.clicked.connect(self.update_clicked)
        self.matrix_display.matrix_widget.sigClicked.connect(self.display_matrix_element_data)
        
        self.experiment_filter.sigOutputChanged.connect(self.cell_class_filter.invalidate_output)
        self.params.child('Presets', 'Analyzer Presets').sigValueChanged.connect(self.presetChanged)

        # connect up analyzers
        for analyzer in self.analyzers:
            for visualizer in self.visualizers:
                analyzer.sigOutputChanged.connect(visualizer.invalidate_output)
            self.cell_class_filter.sigOutputChanged.connect(analyzer.invalidate_output)

    def save_preset(self):
        name = self.params['Presets', 'Save as Preset', 'Preset Name']
        if not name:
            msg = pg.QtGui.QMessageBox.warning(self.main_window, "Preset Name", "Please enter a name for your preset in the drop down under 'Preset Name'.",
            pg.QtGui.QMessageBox.Ok)
        else:
            self.presets = self.load_presets()
            cm_state = self.colormap_to_json()

            new_preset = {name: {
                'data filters': self.params.child('Data Filters').saveState(filter='user'),
                'cell classes': self.params.child('Cell Classes').saveState(filter='user'),
                'matrix colormap': cm_state,
                'text format': self.params.child('Matrix Display', 'Text format').saveState(filter='user'),
                'show confidence': self.params.child('Matrix Display', 'Show Confidence').saveState(filter='user'),
                'log scale': self.params.child('Matrix Display', 'log_scale').saveState(filter='user')
                }}
            self.presets.update(new_preset)
            self.write_presets()
            new_preset_list = [p for p in self.presets.keys()]
            self.params.child('Presets', 'Analyzer Presets').sigValueChanged.disconnect(self.presetChanged)
            self.params.child('Presets', 'Analyzer Presets').setLimits(new_preset_list)
            self.params.child('Presets', 'Analyzer Presets').sigValueChanged.connect(self.presetChanged)
            self.presets = self.analyzer_presets()

    def colormap_to_json(self):
        cm_state = self.params.child('Matrix Display', 'Color Map').saveState()
        # colormaps cannot be stored in a JSON, convert format
        cm_state.pop('fields')
        for item, state in cm_state['items'].items():
            cm = state['value']
            cm_state['items'][item]['value'] = {'pos': cm.pos.tolist(), 'color': cm.color.tolist()}
        return cm_state

    def load_presets(self):
        if os.path.exists(self.preset_file):
            try:
                with open(self.preset_file) as json_file:
                    loaded_presets = json.load(json_file, object_pairs_hook=OrderedDict)
            except:
                loaded_presets = {}
                sys.excepthook(*sys.exc_info())
                print ('Error loading analyzer presets')
        else:
            loaded_presets = {}

        return loaded_presets

    def write_presets(self):
        json.dump(self.presets, open(self.preset_file + '.new', 'wb'), indent=4)
        if os.path.exists(self.preset_file):
            os.remove(self.preset_file)
        os.rename(self.preset_file + '.new', self.preset_file)

    def analyzer_presets(self):
        self.presets = self.load_presets()
        self.json_to_colormap()

        return self.presets

    def json_to_colormap(self):
        for name, preset in self.presets.items():
            cm_state = preset['matrix colormap']
            for item, state in cm_state['items'].items():
                cm = cm_state['items'][item]['value']
                self.presets[name]['matrix colormap']['items'][item]['value'] = pg.ColorMap(np.array(cm['pos']), np.array(cm['color']))

    def presetChanged(self):
        self.clear_preset_selections()
        selected = self.params['Presets', 'Analyzer Presets']
        self.set_preset_selections(selected)
        
    def clear_preset_selections(self):
        
        for field in self.experiment_filter.params.children():
            for item in field.children():
                item.setValue(False)

        [item.setValue(False) for item in self.cell_class_filter.params.children()]

        self.matrix_display_filter.params.child('Color Map').clearChildren()
        self.matrix_display_filter.params.child('Text format').setValue('')
        self.matrix_display_filter.params.child('Show Confidence').setValue('None')
        self.matrix_display_filter.params.child('log_scale').setValue(False)

    def set_preset_selections(self, selected):
        preset_state = self.presets[selected]
        self.params.child('Data Filters').restoreState(preset_state['data filters'])
        self.params.child('Cell Classes').restoreState(preset_state['cell classes'])
        self.params.child('Matrix Display', 'Color Map').restoreState(preset_state['matrix colormap'])
        self.params.child('Matrix Display', 'Text format').restoreState(preset_state['text format'])
        self.params.child('Matrix Display', 'Show Confidence').restoreState(preset_state['show confidence'])
        self.params.child('Matrix Display', 'log_scale').restoreState(preset_state['log scale'])
    
    def analyzers_needed(self):
        ## go through all of the visualizers
        data_needed = set(['connected', 'distance'])
        for metric in self.matrix_display_filter.colorMap.children():
            data_needed.add(metric.name())
        text_fields = re.findall('\{(.*?)\}', self.matrix_display_filter.params['Text format'])
        for metric in text_fields:
            if ':' in metric:
                data_needed.add(metric.split(':')[0])
            elif '.' in metric:
                data_needed.add(metric.split('.')[0])
            else:
                data_needed.add(metric)
        data_needed.add(self.matrix_display_filter.params['Show Confidence'])
        for metric in self.element_scatter.fieldList.selectedItems():
            data_needed.add(str(metric.text()))
        for metric in self.element_scatter.filter.children():
            data_needed.add(metric.name())
        for metric in self.element_scatter.colorMap.children():
            data_needed.add(metric.name())
        for metric in self.pair_scatter.fieldList.selectedItems():
            data_needed.add(str(metric.text()))
        for metric in self.pair_scatter.filter.children():
            data_needed.add(metric.name())
        for metric in self.pair_scatter.colorMap.children():
            data_needed.add(metric.name())
        
        analyzers = set([self.field_map.get(field, None) for field in data_needed])
        self.active_analyzers = [analyzer for analyzer in analyzers if analyzer is not None]

        self.data_needed = data_needed

        print ('Active analyzers:')
        print (self.active_analyzers)

        return self.active_analyzers

    def display_matrix_element_data(self, matrix_item, event, row, col):
        field_name = self.matrix_display.matrix_display_filter.get_colormap_field()
        pre_class, post_class = [k for k, v in self.matrix_display.matrix_map.items() if v==[row, col]][0]

        #element = self.results.groupby(['pre_class', 'post_class']).get_group((pre_class, post_class))
        element = self.results.loc[self.pair_groups[(pre_class, post_class)]]
        if len(element) == 0:
            print ('%s->%s has no data, please select another element' % (pre_class, post_class))
            return
        analyzer = self.field_map[field_name]
        analyzer.print_element_info(pre_class, post_class, element, field_name)
        # from here row and col are tuples (row, pre_class) and (col, post_class) respectively
        row = (row, pre_class)
        col = (col, post_class)
        if int(event.modifiers() & pg.QtCore.Qt.ControlModifier)>0:
            self.selected += 1
            if self.selected >= len(self.colors):
                self.selected = 0
            color = self.colors[self.selected]
            self.matrix_display.color_element(row, col, color)
            self.hist_plot.plot_element_data(element, analyzer, color, self.trace_panel)
            self.distance_plot.element_distance(element, color)
        else:
            self.display_matrix_element_reset() 
            color = self.colors[self.selected]
            self.matrix_display.color_element(row, col, color)
            self.hist_plot.plot_element_data(element, analyzer, color, self.trace_panel)
            self.distance_plot.element_distance(element, color)

    def display_matrix_element_reset(self):
        self.selected = 0
        self.hist_plot.plot_element_reset()
        self.matrix_display.element_color_reset()
        self.distance_plot.element_distance_reset(self.results, color=(128, 128, 128), name='All Connections', suppress_scatter=True)


    def update_clicked(self):
        p = cProfile.Profile()
        p.enable()
        with pg.BusyCursor():
            self.analyzers_needed()
            self.update_results()
            pre_cell_classes = self.cell_class_filter.get_pre_or_post_classes('presynaptic')
            post_cell_classes = self.cell_class_filter.get_pre_or_post_classes('postsynaptic')
            self.matrix_display.update_matrix_display(self.results, self.group_results, self.cell_groups, self.field_map, pre_cell_classes=pre_cell_classes, post_cell_classes=post_cell_classes)
            self.hist_plot.matrix_histogram(self.results, self.group_results, self.matrix_display.matrix_display_filter.colorMap, self.field_map)
            self.element_scatter.set_data(self.group_results)
            self.pair_scatter.set_data(self.results)
            self.dist_plot = self.distance_plot.plot_distance(self.results, color=(128, 128, 128), name='All Connections', suppress_scatter=True)
            if self.main_window.matrix_widget.matrix is not None:
                self.display_matrix_element_reset()
        p.disable()
        # p.print_stats(sort='cumulative')

    def update_results(self):
        # Select pairs 
        self.pairs = self.experiment_filter.get_pair_list(self.session)

        # Group all cells by selected classes
        self.cell_groups, self.cell_classes = self.cell_class_filter.get_cell_groups(self.pairs)
        

        # Group pairs into (pre_class, post_class) groups
        self.pair_groups = classify_pairs(self.pairs, self.cell_groups)

        # analyze matrix elements
        for a, analysis in enumerate(self.active_analyzers):
            results = analysis.measure(self.pair_groups)
            group_results = analysis.group_result(self.pair_groups)
            if a == 0:
                self.results = results
                self.group_results = group_results
            else:
                merge_results = pd.concat([self.results, results], axis=1)
                self.results = merge_results.loc[:, ~merge_results.columns.duplicated(keep='first')]
                merge_group_results = pd.concat([self.group_results, group_results], axis=1)
                self.group_results = merge_group_results.loc[:, ~merge_group_results.columns.duplicated(keep='first')]<|MERGE_RESOLUTION|>--- conflicted
+++ resolved
@@ -11,10 +11,7 @@
 from collections import OrderedDict
 import numpy as np
 import pyqtgraph as pg
-<<<<<<< HEAD
 from multipatch_analysis.database import default_db as db
-=======
->>>>>>> 7365924f
 import pandas as pd
 import re, cProfile, os, json, sys, copy
 from multipatch_analysis.database import default_db as db
