from __future__ import division, print_function
import sys, time, multiprocessing, traceback
from datetime import datetime
import numpy as np
from collections import OrderedDict
from .. import database


class PipelineModule(object):
    """Pipeline modules represent analysis tasks that can be run independently of other parts of the analysis
    pipeline. 
    
    For any given experiment, a sequence of analysis stages must be processed in order. Each stage requires a specific
    set of inputs to be present, and produces/stores some output. Inputs and outputs can be raw data files, database tables,
    etc., although outputs are probably always written into a database. Each PipelineModule subclass represents a single stage
    in the sequence of analyses that occur across a pipeline.
    
    The work done by a single stage in the pipeline is divided up into jobs (units of work), where each stage may
    decide for itself what a suitable unit of work is. For many stages, the unit of work is the analysis done on a single experiment.
    Some stages may have finer granularity (multiple jobs per experiment), and some stages may have coarser granularity
    (multiple experiments per job), or even only have a single unit of work for the entire database, such as when aggregating 
    very high-level results.
    
    Note that PipelineModule classes generally need not implement any actual _analysis_; rather, they are simply responsible for
    data _management_ within the analysis pipeline. When an PipelineModule is asked to update an analysis result, it may call out to
    other packages to do the real work.
    
    From here, we should be able to:
    - Ask for which jobs this analysis has already been run (and when)
    - Ask for which jobs this analysis needs to be run (input dependencies are met and no result exists yet or is out of date)    
    - Run and store analysis for any specific experiment
    - Remove / re-run analysis for any specific experiment
    - Remove / re-run analysis for all jobs (for example, after a code change affecting all analysis results)
    - Initialize storage for analysis results (create DB tables, empty folders, etc.)
    
    """    
    
    name = None
    dependencies = []
    maxtasksperchild = None

    def __init__(self, pipeline):
        self.pipeline = pipeline
    
    def upstream_modules(self):
        """Return a list of modules that this module depends on.
        """
        return [mod for mod in self.pipeline.modules if type(mod) in self.dependencies]
    
    def downstream_modules(self):
        """Return a list of other modules that directly depend on this module.
        """
        return [mod for mod in self.pipeline.modules if type(self) in mod.dependencies]
    
    def all_downstream_modules(self):
        """Return a list of other modules that directly or indirectly depend on this module.
        """
        deps = self.downstream_modules()
        for dep in deps:
            deps.extend(dep.downstream_modules())
        return [mod for mod in self.pipeline.modules if mod in deps]
    
    def update(self, job_ids=None, retry_errors=False, limit=None, parallel=False, workers=None, raise_exceptions=False):
        """Update analysis results for this module.
        
        Parameters
        ----------
        job_ids : list | None
            List of job IDs to be updated, or None to update all jobs.
        retry_errors : bool
            If True, jobs that previously failed will be attempted again.
        parallel : bool
            If True, run jobs in parallel threads or subprocesses.
        workers : int or None
            Number of parallel workers to spawn. If None, then use one worker per CPU core.
        limit : int | None
            Maximum number of jobs to process (or None to disable this limit).
            If limit is enabled, then jobs are randomly shuffled before selecting the limited subset.
        raise_exceptions : bool
            If True, then exceptions are raised and will end any further processing.
            If False, then errors are logged and ignored.
            This is used mainly for debugging to allow traceback inspection.
        """
        print("Updating pipeline stage: %s" % self.name)
        n_retry = 0
        if job_ids is None:
            print("Searching for jobs to update..")
            drop_job_ids, run_job_ids, error_job_ids = self.updatable_jobs()
            
            if retry_errors:
                run_job_ids += error_job_ids
                n_retry = len(error_job_ids)
            
            if limit is not None:
                # pick a random subset to import; this is just meant to ensure we get a variety
                # of data when testing the import system.
                rng = np.random.RandomState(0)
                rng.shuffle(run_job_ids)
                run_job_ids = run_job_ids[:limit]
                drop_job_ids = [jid for jid in drop_job_ids if jid in run_job_ids]
        else:
            run_job_ids = job_ids
            drop_job_ids = job_ids
            
        print("Found %d jobs to update." % len(run_job_ids))

        # drop invalid records first
        if len(drop_job_ids) > 0:
            print("Dropping %d invalid results (will not update).." % len(drop_job_ids))
            print(drop_job_ids)
            self.drop_jobs(drop_job_ids)
        if len(run_job_ids) > 0:
            print("Dropping %d invalid results (will update).." % len(run_job_ids))
            self.drop_jobs(run_job_ids)

        # Make a list of specifications for jobs to be run.
        run_jobs = [{
            'job_id': expt_id, 
            'job_number': i, 
            'n_jobs': len(run_job_ids),
            'module_class': self.__class__,
        } for i, expt_id in enumerate(run_job_ids)]
        
        # Allow subclasses to modify spec (especially to add configuration on _where_ to store results)
        run_jobs = [self.make_job_spec(job) for job in run_jobs]

        if parallel:
            # kill DB connections before forking multiple processes
            database.dispose_all_engines()
            
            print("Processing all jobs (parallel)..")
            pool = multiprocessing.Pool(processes=workers, maxtasksperchild=self.maxtasksperchild)
            try:
                # would like to just call self._run_job, but we can't pass a method to Pool.map()
                # instead we wrap this with the run_job_parallel function defined below.
                job_results = {}
                chunksize = self.maxtasksperchild or 1
                for result in pool.imap(run_job_parallel, run_jobs, chunksize=chunksize):  # note: maxtasksperchild is broken unless we also force chunksize
                    job_results[result['job_id']] = result['error']
                    print("Finished %d/%d  (%0.1f%%)" % (len(job_results), len(run_jobs), 100*len(job_results)/len(run_jobs)))
            finally:
                pool.close()
                
        else:
            print("Processing all jobs (serial)..")
            job_results = {}
            for job in run_jobs:
                result = self._run_job(job, raise_exceptions=raise_exceptions)
                job_results[result['job_id']] = result['error']
                
        errors = {job:result for job,result in job_results.items() if result is not None}
        return {'n_dropped': len(drop_job_ids), 'n_updated': len(run_job_ids), 'n_errors': len(errors), 'errors': errors, 'n_retry': n_retry}

    def make_job_spec(self, spec):
        """Return a dictionary modified from *spec* that contains all
        parameters needed to run a single job. 
        
        These parameters will be passed to _run_job(), possibly in a subprocess, so it
        is necessary for the returned specification to be picklable.
        """
        return spec

    @classmethod
    def _run_job(cls, job, raise_exceptions=False):
        """Entry point for running a single analysis job; may be invoked in a subprocess.
        """
        job_n = job['job_number']
        n_jobs = job['n_jobs']
        job_id = job['job_id']
<<<<<<< HEAD

        if type(job_id) not in [str, unicode]:
            job_id = "%03f" % job_id
        print("Processing %s %d/%d  %s" % (cls.name, job_n+1, n_jobs, job_id))

=======
        
        print("Processing %s %d/%d  %s" % (cls.name, job_n+1, n_jobs, job_id))
>>>>>>> 7451a930
        start = time.time()
        try:
            cls.process_job(job)
        except Exception as exc:
            if raise_exceptions:
                raise
            else:
                print("Error processing %s %d/%d  %s:" % (cls.name, job_n+1, n_jobs, job_id))
                sys.excepthook(*sys.exc_info())
                return {'job_id': job_id, 'error': str(exc)}
        else:
            print("Finished %s %d/%d  %s  (%0.2f sec)" % (cls.name, job_n+1, n_jobs, job_id, time.time()-start))
            return {'job_id': job_id, 'error': None}
   
    @classmethod 
    def process_job(cls, job):
        """Process analysis for one job.
        
        Parameters
        ----------
        job : dict
            A dictionary describing the job to be run. Minimally contains 'job_id', but subclasses
            may supplement this by extending make_job_spec().
        
        Must be reimplemented in subclasses.
        """
        raise NotImplementedError()

    def initialize(self):
        """Create space (folders, tables, etc.) for this analyzer to store its results.
        """
        raise NotImplementedError()
        
    def drop_jobs(self, job_ids):
        """Remove all results previously stored for a list of job IDs.
        """
        raise NotImplementedError()

    def drop_all(self):
        """Remove all results generated by this module.
        """
        raise NotImplementedError()

    def finished_jobs(self):
        """Return an ordered dict of job IDs that have been successfully processed by this module,
        the dates when they were processed, and whether each job succeeded:  {job_id: (date, success)}

        Note that some results returned may be obsolete if dependencies have changed.
        """
        raise NotImplementedError()

    def ready_jobs(self):
        """Return an ordered dict of all jobs that are ready to be processed (all dependencies are present)
        and the dates that dependencies were created.
        """
        # default implpementation collects IDs of finished jobs from upstream modules.
        job_times = OrderedDict()
        deps = self.upstream_modules()
        for i,mod in enumerate(deps):
            jobs = mod.finished_jobs()
            for job_id,(ts,success) in jobs.items():
                if success is False:
                    continue
                job_times.setdefault(job_id, [None]*len(deps))
                job_times[job_id][i] = ts
            
        ready = OrderedDict()
        for job_id, times in job_times.items():
            if None in times:
                continue
            ready[job_id] = max(times)
            
        return ready

    def updatable_jobs(self):
        """Return lists of jobs that should be updated and/or should have their results dropped.
        
        Returns
        -------
        drop_job_ids : list
            Jobs that need to be dropped because their output is invalid and they are not ready to be updated again
        run_job_ids : list
            Jobs that need to be updated AND are ready to be updated
        error_job_ids : list
            Jobs that previously failed to update due to an error
        """
        run_job_ids = []
        drop_job_ids = []
        error_job_ids = []
        ready = self.ready_jobs()
        finished = self.finished_jobs()
        for job in ready:
            if job in finished:
                date, success = finished[job]
                if ready[job] > date:
                    # result is invalid
                    run_job_ids.append(job)
                else:
                    if success is False:
                        error_job_ids.append(job)
                    else:
                        # result is valid
                        pass  
            else:
                # no current result
                run_job_ids.append(job)
        
        # look for orphaned results
        for job in finished:
            if job not in ready and job not in drop_job_ids:
                drop_job_ids.append(job)
        
        print("%d jobs ready for processing, %d finished, %d need drop, %d need update, %d previous errors" % (len(ready), len(finished), len(drop_job_ids), len(run_job_ids), len(error_job_ids)))
        return drop_job_ids, run_job_ids, error_job_ids


def run_job_parallel(job):
    # multiprocessing Pool.map doesn't work on methods; must be a plain function
    cls = job['module_class']
    return cls._run_job(job)


class DatabasePipelineModule(PipelineModule):
    """PipelineModule that implements default behaviors for interacting with database.
    
    * Manages adding / removing entries from pipeline table to indicate job status
    * Default implementations for dropping records 
    """
    table_group = None

    @property
    def database(self):
        return self.pipeline.database    

    @classmethod
    def create_db_entries(cls, job_id, session):
        """Generate DB entries for *job_id* and add them to *session*.
        
        May be invoked in a subprocess.
        """
        raise NotImplementedError()
        
    def job_records(self, job_ids, session):
        """Return a list of records associated with a list of job IDs.
        
        This method is used by drop_jobs to delete records for specific job IDs.
        """
        raise NotImplementedError()

    def dependent_job_ids(self, module, job_ids):
        """Return a list of all finished job IDs in this module that depend on 
        specific jobs from another module.
        """
        if module not in self.upstream_modules():
            raise ValueError("%s does not depend on module %s" % (self, module))
        
        # In most cases, modules use the same IDs as the modules that they depend on.
        # (usually this is the experiment ID)
        return job_ids

    def make_job_spec(self, spec):
        """Return a dictionary modified from *spec* that contains all
        parameters needed to run a single job. 
        
        These parameters will be passed to _run_job(), possibly in a subprocess, so it
        is necessary for the returned specification to be picklable.
        """
        spec['database'] = self.database
        return spec

    @classmethod
    def process_job(cls, job):
        """Process a single job for this module, handling database session commit/rollback and logging
        job status to the pipeline table.
        
        Note: this is a class method because it may be invoked in a subprocess.
        """
        db = job['database']
        job_id = job['job_id']
        
        session = db.session(readonly=False)
        # drop old pipeline job record
        session.query(db.Pipeline).filter(db.Pipeline.job_id==job_id).filter(db.Pipeline.module_name==cls.name).delete()
        session.commit()
        
        try:
            errors = cls.create_db_entries(job, session)
            job_result = db.Pipeline(module_name=cls.name, job_id=job_id, success=True, error=errors, finish_time=datetime.now())
            session.add(job_result)

            session.commit()
        except Exception:
            session.rollback()
            
            err = ''.join(traceback.format_exception(*sys.exc_info()))
            job_result = db.Pipeline(module_name=cls.name, job_id=job_id, success=False, error=err, finish_time=datetime.now())
            session.add(job_result)
            session.commit()
            raise
        finally:
            session.close()

    def initialize(self):
        """Create space (folders, tables, etc.) for this analyzer to store its results.
        """
        print("Initialize tables in %s" % self.name)
        self.database.create_tables(self.table_group)
        
    def drop_all(self):
        """Remove all results generated by this module.
        """
        # drop tables and pipeline job records
        print("Drop all in %s" % self.name)
        db = self.database
        db.drop_tables(self.table_group)
        session = db.session(readonly=False)
        session.query(db.Pipeline).filter(db.Pipeline.module_name==self.name).delete()
        session.commit()
    
    def drop_jobs(self, job_ids, session=None, skip=None):
        """Remove all results previously stored for a list of job IDs.
        
        The associated results of dependent modules are also removed.
        """
        db = self.database
        if session is None:
            session = db.session(readonly=False)
        
        if skip is None:
            skip = []
        
        for dep in reversed(self.downstream_modules()):
            if dep in skip:
                continue            
            dep_jobs = dep.dependent_job_ids(self, job_ids)
            dep.drop_jobs(dep_jobs, session=session, skip=skip)
        
        print("Dropping %d jobs from %s module.." % (len(job_ids), self.name))
        records = self.job_records(job_ids, session)
        if len(records) == 0:
            print("   (no records to remove for these job IDs)")
        else:
            for i,rec in enumerate(records):
                session.delete(rec)
                print("   record %d/%d\r" % (i, len(records)), end='')
                sys.stdout.flush()
            session.query(db.Pipeline).filter(db.Pipeline.module_name==self.name).filter(db.Pipeline.job_id.in_(job_ids)).delete(synchronize_session=False)
            print("   dropped %d records; committing.." % len(records))
            session.commit()
        
        skip.append(self)  # only process each module once
    
    def finished_jobs(self):
        """Return an ordered dict of job IDs that have been successfully processed by this module,
        the dates when they were processed, and whether each job succeeded:  {job_id: (date, success)}

        Note that some results returned may be obsolete if dependencies have changed.
        """
        db = self.database
        session = db.session()
        jobs = session.query(db.Pipeline.job_id, db.Pipeline.finish_time, db.Pipeline.success).filter(db.Pipeline.module_name==self.name).all()
        session.rollback()
        return OrderedDict([(uid, (date, success)) for uid, date, success in jobs])<|MERGE_RESOLUTION|>--- conflicted
+++ resolved
@@ -167,16 +167,9 @@
         job_n = job['job_number']
         n_jobs = job['n_jobs']
         job_id = job['job_id']
-<<<<<<< HEAD
-
-        if type(job_id) not in [str, unicode]:
-            job_id = "%03f" % job_id
+        
         print("Processing %s %d/%d  %s" % (cls.name, job_n+1, n_jobs, job_id))
 
-=======
-        
-        print("Processing %s %d/%d  %s" % (cls.name, job_n+1, n_jobs, job_id))
->>>>>>> 7451a930
         start = time.time()
         try:
             cls.process_job(job)
