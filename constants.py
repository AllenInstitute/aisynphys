--- conflicted
+++ resolved
@@ -1,14 +1,7 @@
-<<<<<<< HEAD
 ALL_LABELS = ['biocytin', 'af488', 'cascade_blue']
 HUMAN_LABELS = ['human_L2', 'human_L3', 'human_L4', 'human_L5', 'human_L6']
 INHIBITORY_CRE_TYPES = ['sst','pvalb', 'vip', 'ndnf', 'chat', 'htr3a', 'nos1', 'chrna2']
 EXCITATORY_CRE_TYPES = ['tlx3', 'sim1', 'rorb', 'ntsr1', 'rbp4', 'ctgf', 'glt25d2', 'L23pyr'] + HUMAN_LABELS
-ALL_CRE_TYPES = INHIBITORY_CRE_TYPES + EXCITATORY_CRE_TYPES + ['unknown']
-=======
-
-ALL_LABELS = ['biocytin', 'af488', 'cascade_blue', 'human_L23', 'human_L2', 'human_L3', 'human_L4', 'human_L5']
-INHIBITORY_CRE_TYPES = ['sst','pvalb', 'vip', 'ndnf', 'chat', 'htr3a', 'nos1', 'chrna2']
-EXCITATORY_CRE_TYPES = ['tlx3', 'sim1', 'rorb', 'ntsr1', 'rbp4', 'ctgf', 'glt25d2', 'L23pyr']
 ALL_CRE_TYPES = INHIBITORY_CRE_TYPES + EXCITATORY_CRE_TYPES + ['unknown']
 
 
@@ -102,5 +95,4 @@
 
 ACSF_RECIPES = ["2mM Ca & Mg", "1.3mM Ca & 1mM Mg"]
 INTERNAL_RECIPES = ["Standard K-Gluc"]
-INTERNAL_DYES = ['Cascade Blue', 'AF488']
->>>>>>> 83bcf533
+INTERNAL_DYES = ['Cascade Blue', 'AF488']