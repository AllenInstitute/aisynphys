--- conflicted
+++ resolved
@@ -115,17 +115,13 @@
                 # align to pulse onset
                 pulse['rec_start'] = pulse['pulse_ind'] - int(pre_pad / dt)
             
-            max_stop = spike['rise_index'] + int(50e-3 / dt)
+            max_stop = spike['rec_start'] + int(50e-3 / dt)
             if i+1 < len(spikes):
                 # truncate window early if there is another pulse
                 pulse['rec_stop'] = min(max_stop, spikes[i+1]['pulse_ind'])
             else:
                 # otherwise, stop 50 ms later
-<<<<<<< HEAD
-                pulse['rec_stop'] = pulse['rec_start'] + int(50e-3 / dt)
-=======
                 pulse['rec_stop'] = max_stop
->>>>>>> df691d4a
             
             # Extract data from postsynaptic recording
             pulse['response'] = post_rec['primary'][pulse['rec_start']:pulse['rec_stop']]
