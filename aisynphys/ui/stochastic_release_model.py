--- conflicted
+++ resolved
@@ -100,13 +100,7 @@
 
     def select_result(self, index, update_slicer=True):
         result = self.get_result(index)
-<<<<<<< HEAD
-        # params = result.params.copy()
-        # params.update(self.param_space[index])
-        params = self.param_space[index]
-=======
         params = self.param_space.params_at_index(index)
->>>>>>> 725a3300
         
         # re-run the model to get the complete results
         full_result = self.model_runner.run_model(params, show=True)
