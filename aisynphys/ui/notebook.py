--- conflicted
+++ resolved
@@ -296,7 +296,6 @@
 def get_metric_data(metric, db, pre_classes=None, post_classes=None, pair_query_args=None, metrics=None):
     synapse_metrics = {
         #                                     name                                  unit   scale alpha  db columns                                         colormap       log     clim           text format
-<<<<<<< HEAD
 
         'psp_amplitude':                      ('PSP Amplitude',                     'mV',  1e3,  1,     [db.Synapse.psp_amplitude],                        'bwr',         False,  (-1.5, 1.5),   "%0.2f"),
         'psp_rise_time':                      ('PSP Rise Time',                     'ms',  1e3,  0.5,   [db.Synapse.psp_rise_time],                        'viridis_r',   True,   (1, 10),       "%0.2f"),
@@ -316,24 +315,6 @@
         'pulse_amp_stp_initial_50hz':         ('2nd PSP Amplitude @ 50Hz',          '',    1e3,  1,     [db.Dynamics.pulse_amp_stp_initial_50hz],          'bwr',         False,  (-1.5, 1.5),   "%0.2f"),
         'pulse_amp_stp_induction_50hz':       ('PSP Amplitude STP induced @ 50Hz',  '',    1e3,  1,     [db.Dynamics.pulse_amp_stp_induction_50hz],        'bwr',         False,  (-1.5, 1.5),   "%0.2f"),
         'pulse_amp_stp_recovery_single_250ms':('PSP Amplitude STP recovered @ 250ms','',   1e3,  1,     [db.Dynamics.pulse_amp_stp_recovery_single_250ms], 'bwr',         False,  (-1.5, 1.5),   "%0.2f"),
-=======
-        'psp_amplitude':                      ('PSP Amplitude',                     'mV',  1e3,  1,     [db.Synapse.psp_amplitude],                        'bwr',         False,  (-1.5, 1.5),   "%0.2f\nmV"),
-        'psp_rise_time':                      ('PSP Rise Time',                     'ms',  1e3,  0.5,   [db.Synapse.psp_rise_time],                        'viridis_r',   True,   (1, 10),       "%0.2f\nms"),
-        'psp_decay_tau':                      ('PSP Decay Tau',                     'ms',  1e3,  0.01,  [db.Synapse.psp_decay_tau],                        'viridis_r',   True,   (10, 200),      "%0.1f\nms"),
-        'psc_amplitude':                      ('PSC Amplitude',                     'pA',  1e12, 0.3,   [db.Synapse.psc_amplitude],                        'bwr',         False,  (-20, 20),     "%0.2g pA"),
-        'psc_rise_time':                      ('PSC Rise Time',                     'ms',  1e3,  1,     [db.Synapse.psc_rise_time],                        'viridis_r',   True,   (.1, 6),       "%0.2f ms"),
-        'psc_decay_tau':                      ('PSC Decay Tau',                     'ms',  1e3,  1,     [db.Synapse.psc_decay_tau],                        'viridis_r',   True,   (2, 20),       "%0.1f\nms"),
-        'latency':                            ('Latency',                           'ms',  1e3,  1,     [db.Synapse.latency],                              'viridis_r',   True,   (0.5, 3),      "%0.2f\nms"),
-        'pulse_amp_90th_percentile':          ('PSP Amplitude 90th %%ile',          'mV',  1e3,  1.5,   [db.Dynamics.pulse_amp_90th_percentile],           'bwr',         False,  (-1.5, 1.5),   "%0.2f\nmV"),
-        'stp_initial_50hz':                   ('Paired pulse STP',                  '',    1,    1,     [db.Dynamics.stp_initial_50hz],                    'bwr',         False,  (-0.5, 0.5),   "%0.2f"),
-        'stp_induction_50hz':                 ('Facilitation / depression',         '',    1,    1,     [db.Dynamics.stp_induction_50hz],                  'bwr',         False,  (-0.5, 0.5),   "%0.2f"),
-        'stp_recovery_250ms':                 ('STP Recovery',                      '',    1,    1,     [db.Dynamics.stp_recovery_250ms],                  'bwr',         False,  (-0.2, 0.2),   "%0.2f"),
-        'stp_recovery_single_250ms':          ('STP Recovery',                      '',    1,    1,     [db.Dynamics.stp_recovery_single_250ms],           'bwr',         False,  (-0.2, 0.2),   "%0.2f"),
-        'pulse_amp_first_50hz':               ('1st PSP Amplitude @ 50Hz',          '',    1e3,  1,     [db.Dynamics.pulse_amp_first_50hz],                'bwr',         False,  (-1.5, 1.5),   "%0.2f\nmV"),
-        'pulse_amp_stp_initial_50hz':         ('2nd PSP Amplitude @ 50Hz',          '',    1e3,  1,     [db.Dynamics.pulse_amp_stp_initial_50hz],          'bwr',         False,  (-1.5, 1.5),   "%0.2f\nmV"),
-        'pulse_amp_stp_induction_50hz':       ('PSP Amplitude STP induced @ 50Hz',  '',    1e3,  1,     [db.Dynamics.pulse_amp_stp_induction_50hz],        'bwr',         False,  (-1.5, 1.5),   "%0.2f\nmV"),
-        'pulse_amp_stp_recovery_single_250ms':('PSP Amplitude STP recovered @ 250ms','',   1e3,  1,     [db.Dynamics.pulse_amp_stp_recovery_single_250ms], 'bwr',         False,  (-1.5, 1.5),   "%0.2f\nmV"),
->>>>>>> 54c52278
         'paired_event_correlation_1_2_r':     ('Paired event correlation 1:2',      '',    1,    1,     [db.Dynamics.paired_event_correlation_1_2_r],      'bwr',         False,  (-0.2, 0.2),   "%0.2f"),
         'paired_event_correlation_2_4_r':     ('Paired event correlation 2:4',      '',    1,    1,     [db.Dynamics.paired_event_correlation_2_4_r],      'bwr',         False,  (-0.2, 0.2),   "%0.2f"),
         'paired_event_correlation_4_8_r':     ('Paired event correlation 4:8',      '',    1,    1,     [db.Dynamics.paired_event_correlation_4_8_r],      'bwr',         False,  (-0.2, 0.2),   "%0.2f"),
