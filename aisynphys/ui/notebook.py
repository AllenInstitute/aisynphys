--- conflicted
+++ resolved
@@ -296,27 +296,16 @@
 def get_metric_data(metric, db, pre_classes=None, post_classes=None, pair_query_args=None, metrics=None):
     synapse_metrics = {
         #                                     name                                  unit   scale alpha  db columns                                         colormap       log     clim           text format
-<<<<<<< HEAD
-        'psp_amplitude':                      ('PSP Amplitude',                     'mV',  1e3,  1,     [db.Synapse.psp_amplitude],                        'bwr',         False,  (-1.5, 1.5),   "%0.2f\nmV"),
-        'psp_rise_time':                      ('PSP Rise Time',                     'ms',  1e3,  0.5,   [db.Synapse.psp_rise_time],                        'viridis_r',   True,   (1, 10),       "%0.2f\nms"),
-        'psp_decay_tau':                      ('PSP Decay Tau',                     'ms',  1e3,  0.01,  [db.Synapse.psp_decay_tau],                        'viridis_r',   True,   (1, 200),      "%0.1f\nms"),
-        'psc_amplitude':                      ('PSC Amplitude',                     'pA',  1e12, 0.3,   [db.Synapse.psc_amplitude],                        'bwr',         False,  (-20, 20),     "%0.2g pA"),
-        'psc_rise_time':                      ('PSC Rise Time',                     'ms',  1e3,  1,     [db.Synapse.psc_rise_time],                        'viridis_r',   True,   (.1, 6),       "%0.2f ms"),
-        'psc_decay_tau':                      ('PSC Decay Tau',                     'ms',  1e3,  1,     [db.Synapse.psc_decay_tau],                        'viridis_r',   True,   (2, 20),       "%0.1f\nms"),
-        'latency':                            ('Latency',                           'ms',  1e3,  1,     [db.Synapse.latency],                              'viridis_r',   True,   (0.5, 3),      "%0.2f\nms"),
-        'pulse_amp_90th_percentile':          ('PSP Amplitude 90th %%ile',          'mV',  1e3,  1.5,   [db.Dynamics.pulse_amp_90th_percentile],           'bwr',         False,  (-1.5, 1.5),   "%0.2f\nmV"),
-        'junctional_conductance':             ('Junctional Conductance',            'nS',  1e9,  1,     [db.GapJunction.junctional_conductance],           'viridis',     False,  (0, 10),       "%0.2f nS"),
-=======
+
         'psp_amplitude':                      ('PSP Amplitude',                     'mV',  1e3,  1,     [db.Synapse.psp_amplitude],                        'bwr',         False,  (-1.5, 1.5),   "%0.2f"),
         'psp_rise_time':                      ('PSP Rise Time',                     'ms',  1e3,  0.5,   [db.Synapse.psp_rise_time],                        'viridis_r',   True,   (1, 10),       "%0.2f"),
-        'psp_decay_tau':                      ('PSP Decay Tau',                     'ms',  1e3,  0.01,  [db.Synapse.psp_decay_tau],                        'viridis_r',   True,   (1, 50),      "%0.1f"),
+        'psp_decay_tau':                      ('PSP Decay Tau',                     'ms',  1e3,  0.01,  [db.Synapse.psp_decay_tau],                        'viridis_r',   True,   (1, 50),       "%0.1f"),
         'psc_amplitude':                      ('PSC Amplitude',                     'pA',  1e12, 0.3,   [db.Synapse.psc_amplitude],                        'bwr',         False,  (-20, 20),     "%0.2g"),
-        'psc_rise_time':                      ('PSC Rise Time',                     'ms',  1e3,  1,     [db.Synapse.psc_rise_time],                        'viridis_r',   True,  (0, 6),        "%0.2f"),
-        'psc_decay_tau':                      ('PSC Decay Tau',                     'ms',  1e3,  1,     [db.Synapse.psc_decay_tau],                        'viridis_r',   True,  (0, 20),       "%0.1f"),
+        'psc_rise_time':                      ('PSC Rise Time',                     'ms',  1e3,  1,     [db.Synapse.psc_rise_time],                        'viridis_r',   True,   (.1, 6),       "%0.2f"),
+        'psc_decay_tau':                      ('PSC Decay Tau',                     'ms',  1e3,  1,     [db.Synapse.psc_decay_tau],                        'viridis_r',   True,   (2, 20),       "%0.1f"),
         'latency':                            ('Latency',                           'ms',  1e3,  1,     [db.Synapse.latency],                              'viridis_r',   False,  (0.5, 2),      "%0.2f"),
         'pulse_amp_90th_percentile':          ('90th Percentile PSP Amplitude',     'mV',  1e3,  1.5,   [db.Dynamics.pulse_amp_90th_percentile],           'bwr',         False,  (-1.5, 1.5),   "%0.2f"),
         'junctional_conductance':             ('Junctional Conductance',            'nS',  1e9,  1,     [db.GapJunction.junctional_conductance],           'viridis',     False,  (0, 10),       "%0.2f"),
->>>>>>> 77f21243
         'coupling_coeff_pulse':               ('Coupling Coefficient',              '',    1,    1,     [db.GapJunction.coupling_coeff_pulse],             'viridis',     False,  (0, 1),        "%0.2f"),
         'stp_initial_50hz':                   ('Paired pulse STP',                  '',    1,    1,     [db.Dynamics.stp_initial_50hz],                    'bwr',         False,  (-0.5, 0.5),   "%0.2f"),
         'stp_induction_50hz':                 ('← Facilitating  Depressing →',      '',    1,    1,     [db.Dynamics.stp_induction_50hz],                  'bwr',         False,  (-0.5, 0.5),   "%0.2f"),
@@ -514,7 +503,6 @@
     data_rgb = mapper.to_rgba(data)
     data_rgb[:,:,3] = np.clip(data_alpha, 0, 1)
 
-<<<<<<< HEAD
     im, cbar = heatmap(
         data_rgb, pre_labels, post_labels,
         ax=ax,
@@ -522,20 +510,9 @@
         bg_color=(0.8, 0.8, 0.8),
         cmap=cmap,
         norm=norm,
-        cbarlabel=metric_name,
+        cbarlabel=metric_name + (' (%s)'%units if units else ''),
         cbar_kw={'shrink':0.5, 'pad':0.02},
     )
-=======
-    im, cbar = heatmap(data_rgb, pre_labels, post_labels,
-                    ax=ax,
-                    ax_labels=('postsynaptic', 'presynaptic'),
-                    bg_color=(0.8, 0.8, 0.8),
-                    cmap=cmap,
-                    norm=norm,
-                    cbarlabel=metric_name + (' (%s)'%units if units else ''),
-                    cbar_kw={'shrink':0.5, 'pad':0.02},
-                    )
->>>>>>> 77f21243
 
     text = annotate_heatmap(im, data_str, data=data, fontsize=8)
 
