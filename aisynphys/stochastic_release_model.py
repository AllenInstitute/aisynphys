--- conflicted
+++ resolved
@@ -1,10 +1,6 @@
 # coding: utf8
 from __future__ import print_function, division
-<<<<<<< HEAD
-import functools, pickle, time, os, multiprocessing, traceback
-=======
 import functools, pickle, time, os, multiprocessing, traceback, logging
->>>>>>> 725a3300
 from collections import OrderedDict
 import numpy as np
 import numba
@@ -159,11 +155,6 @@
                 opt_params[k] = np.clip(x[i], *bounds[i])
             res = self.run_model(spike_times, amplitudes, opt_params, event_meta=event_meta)
             results[tuple(x)] = res
-<<<<<<< HEAD
-            # print(opt_params)
-            # print(res['likelihood'])
-=======
->>>>>>> 725a3300
             return -res.likelihood
         
         best = scipy.optimize.minimize(fn, x0=init, 
@@ -462,8 +453,6 @@
         p.update(self.optimized_params)
         return p
 
-<<<<<<< HEAD
-=======
     def model_amp_distribution(self, amp_values, index):
         """Return the model exepcted amplitude probability distribution immediately prior to *index*.
 
@@ -502,7 +491,6 @@
 
         return dist / count
 
->>>>>>> 725a3300
     def events_by_recording(self, require_contiguous=True):
         """Return event ids grouped by recording.
 
@@ -558,31 +546,6 @@
 
         return trains
 
-<<<<<<< HEAD
-
-        # current_sweep = None
-        # skip_sweep = False
-        # current_train = []
-        # for i in range(len(amps)):
-        #     sweep_id = meta['sync_rec_ext_id'][i]
-        #     ind_f = meta['induction_frequency'][i]
-        #     rec_d = meta['recovery_delay'][i]
-        #     if sweep_id != current_sweep:
-        #         skip_sweep = False
-        #         current_sweep = sweep_id
-        #         current_train = []
-        #         ind_trains = trains.setdefault(ind_f, {})
-        #         rec_trains = ind_trains.setdefault(rec_d, [])
-        #         rec_trains.append(current_train)
-        #     if skip_sweep:
-        #         continue
-        #     if not np.isfinite(amps[i]) or not np.isfinite(spikes[i]):
-        #         skip_sweep = True
-        #         continue
-        #     current_train.append(amps[i])
-
-=======
->>>>>>> 725a3300
     def __getstate__(self):
         return {k: getattr(self, k) for k in self.pickle_attributes}
 
@@ -825,13 +788,8 @@
                         pool.terminate()
                         raise Exception("Synapticulation cancelled. No refunds.")
         
-<<<<<<< HEAD
-    def __getitem__(self, inds):
-        """Return a dict of the parameter values used at a specific index in the parameter space.
-=======
     def params_at_index(self, inds):
         """Return a dict of the parameter values used at a specific tuple index in the parameter space.
->>>>>>> 725a3300
         """
         params = self.static_params.copy()
         for i,param in enumerate(self.param_order):
@@ -930,13 +888,10 @@
         return param_space
 
     def store_result(self, cache_file):
-<<<<<<< HEAD
-=======
         path = os.path.dirname(cache_file)
         if not os.path.exists(path):
             os.makedirs(path)
 
->>>>>>> 725a3300
         tmp = cache_file + '.tmp'
         pickle.dump(self.param_space, open(tmp, 'wb'))
         os.rename(tmp, cache_file)
@@ -958,11 +913,7 @@
                 session.close()
         return self._synapse_events
 
-<<<<<<< HEAD
-    def _load_synapse_events(self, session):
-=======
     def get_pair(self, session=None):
->>>>>>> 725a3300
         expt = self.db.experiment_from_ext_id(self.experiment_id, session=session)
         return expt.pairs[(self.pre_cell_id, self.post_cell_id)]
 
@@ -1112,17 +1063,6 @@
 
         return search_params
 
-<<<<<<< HEAD
-    def run_model(self, params, **kwds):
-        model = StochasticReleaseModel(params)
-        spike_times, amplitudes, bg, event_meta = self.synapse_events
-        if 'mini_amplitude' in params:
-            return model.run_model(spike_times, amplitudes, event_meta=event_meta, **kwds)
-        else:
-            return model.optimize_mini_amplitude(spike_times, amplitudes, event_meta=event_meta, **kwds)
-
-=======
->>>>>>> 725a3300
 
 class CombinedModelRunner:
     """Model runner combining the results from multiple StochasticModelRunner instances.
@@ -1149,8 +1089,6 @@
         return runner.run_model(params)
 
 
-<<<<<<< HEAD
-=======
 def list_cached_results(cache_path=None):
     """Return a list of (pair_id, cache_file) for all cached model results.
     """
@@ -1164,7 +1102,6 @@
     return results
 
 
->>>>>>> 725a3300
 def load_cache_file(cache_file, db):
     """Load cached result and return a StochasticModelRunner instance for a single synapse model run.
     """
@@ -1233,9 +1170,5 @@
     results = results[:ptr]
     cache_files = np.array(cache_files)[mask]
     
-<<<<<<< HEAD
     return results, cache_files, mr.param_space.axes()
-=======
-    return results, cache_files, mr.param_space.axes()
-
->>>>>>> 725a3300
+
