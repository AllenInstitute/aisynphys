--- conflicted
+++ resolved
@@ -140,15 +140,11 @@
         ('first_spike_time', 'float', 'Time of the first spike evoked by this pulse, measured from the beginning of the recording until the max slope of the spike rising phase.'),
         # ('first_spike', 'stim_spike.id', 'The ID of the first spike evoked by this pulse'),
         ('data', 'array', 'Numpy array of presynaptic recording sampled at '+sample_rate_str, {'deferred': True}),
-        ('data_start_time', 'float', "Starting time of the data chunk, relative to the beginning of the recording"),
-<<<<<<< HEAD
-        
+        ('data_start_time', 'float', "Starting time of the data chunk, relative to the beginning of the recording"),       
         ('position', 'object', '3D location of this stimulation in the arbitrary coordinate system of the experiment'),
         ('device_name', 'str', 'The name of the device used for this stimulus'),
         ('qc_pass', 'bool', 'Indicates whether this stimulation passed qc for testing a synaptic connection.')
-=======
         ('previous_pulse_dt', 'float', 'Time elapsed since the last stimulus in the same cell', {'index': True}),
->>>>>>> 198373e2
     ]
 )
 
