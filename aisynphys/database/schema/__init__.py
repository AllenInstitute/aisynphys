from sqlalchemy.ext.declarative import declarative_base
from ..database import make_table_docstring, make_table as orig_make_table

# schema version should be incremented whenever the schema has changed
schema_version = "15"

# all time series data are downsampled to this rate in the DB
default_sample_rate = 20000
sample_rate_str = '%dkHz' % (default_sample_rate // 1000)


ORMBase = declarative_base()

def make_table(*args, **kwds):
    kwds['ormbase'] = ORMBase
    return orig_make_table(*args, **kwds)

from .meta import *
from .pipeline import *
from .slice import *
from .experiment import *
from .intrinsic import *
from .morphology import *
from .dataset import *
from .synapse import *
from .pulse_response import *
from .dynamics import *
from .synapse_prediction import *
from .resting_state_fit import *
from .gap_junction import *
<<<<<<< HEAD
from .cortical_location import *
=======
from .patch_seq import *
>>>>>>> 4cea15c4

# Create all docstrings now that relationships have been declared
for cls in ORMBase.__subclasses__():
    cls.__doc__ = make_table_docstring(cls)<|MERGE_RESOLUTION|>--- conflicted
+++ resolved
@@ -28,11 +28,8 @@
 from .synapse_prediction import *
 from .resting_state_fit import *
 from .gap_junction import *
-<<<<<<< HEAD
 from .cortical_location import *
-=======
 from .patch_seq import *
->>>>>>> 4cea15c4
 
 # Create all docstrings now that relationships have been declared
 for cls in ORMBase.__subclasses__():
