--- conflicted
+++ resolved
@@ -106,11 +106,6 @@
         self._project_names = None
         if check_schema:
             self._check_version()
-<<<<<<< HEAD
-    
-    def initialize_database(self):
-        """Optionally called after create_tables        
-=======
 
     @property
     def version_name(self):
@@ -118,11 +113,8 @@
         """
         return os.path.split(self.db_name)[-1]
 
-    def create_tables(self, tables=None):
-        """This method is used when initializing a new database or new tables within an existing database.
-
-        Extends :func:`Database.create_tables` to include an extra `Metadata` table.
->>>>>>> 4a364841
+    def initialize_database(self):
+        """Optionally called after create_tables        
         """
         # initialize or verify db version
         mrec = self.metadata_record()
