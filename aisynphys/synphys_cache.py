--- conflicted
+++ resolved
@@ -5,46 +5,11 @@
 
 _db_versions = None
 _url_prefix = None
-def load_dowload_urls():
+def load_download_urls():
     global _db_versions, _url_prefix
     if _db_versions is not None:
         return _db_versions
 
-<<<<<<< HEAD
-    # DB urls are stored as a json file on GitHub.
-    # This allows us to change download URLs without requiring users to pull new code.
-    version_data = urllib.request.urlopen(config.downloads_url).read()
-    version_info = json.loads(version_data)
-
-    # parse version and size information from file names
-    _db_versions = []
-    for version in version_info['databases']:
-        aliases = [version['file']] + version.get('aliases', [])
-        for name in aliases:
-            # extract db size and release version from file name
-            # accepted formats are "synphys_rX.Y_size.sqlite" or "synphys_rX.Y-preZ_size.sqlite"
-            #   .. although we do handle one older filename
-            m = re.match('synphys_r(\d+\.\d+(-pre\d+)?)(_2019-08-29)?_(small|medium|full).sqlite', name)
-            assert m is not None, "unsupported DB file name: " + name
-            
-            # generate download url for this DB. default is {default_url_path}/{file}, but 
-            # this can be overridden in the json
-            url_fmtstr = version.get('url', "{default_url_path}/{file}")
-            url = url_fmtstr.format(
-                default_url_path=version_info['default_url_path'], 
-                file=version['file'],
-            )
-            
-            # generate final description for this DB
-            desc = {
-                'db_file': name,
-                'url': url,
-                'schema_version': version['schema_version'],
-                'release_version': m.groups()[0],
-                'db_size': m.groups()[3],
-            }
-            _db_versions.append(desc)
-=======
     download_info = json.loads(
         urllib.request.urlopen(config.download_info_url).read()
     )
@@ -65,7 +30,6 @@
                 'release_version': m.groups()[0],
                 'db_size': m.groups()[3],
             })
->>>>>>> 545a990e
 
     def version_value(desc):
         m = re.match(r'(\d+)\.(\d+)(-pre(\d+))?', desc['release_version'])
@@ -84,7 +48,7 @@
     """
     global _db_versions
     if _db_versions is None:
-        load_dowload_urls()
+        load_download_urls()
     return _db_versions
 
 
@@ -153,7 +117,7 @@
         os.makedirs(cache_path)
     if not os.path.exists(cache_file):
         if _url_prefix is None:
-            load_dowload_urls()
+            load_download_urls()
         url = f'{_url_prefix}/synphys-{expt_id}.nwb'
         interactive_download(url, cache_file)
         
