import numpy as np

from neuroanalysis.miesnwb import MiesNwb, MiesSyncRecording, MiesRecording
from neuroanalysis.stimuli import square_pulses
from neuroanalysis.spike_detection import detect_evoked_spike


class MultiPatchExperiment(MiesNwb):
    """Extension of neuroanalysis data abstraction layer to include
    multipatch-specific metadata.
    """
    def create_sync_recording(self, sweep_id):
        return MultiPatchSyncRecording(self, sweep_id)

        
class MultiPatchSyncRecording(MiesSyncRecording):
    def __init__(self, nwb, sweep_id):
        MiesSyncRecording.__init__(self, nwb, sweep_id)
        self._baseline_mask = None
        try:
            self.meta['temperature'] = self.recordings[0].meta['notebook']['Async AD 1: Bath Temperature']
        except Exception:
            self.meta['temperature'] = None
    
    def create_recording(self, sweep_id, ch):
        miesrec = MiesRecording(self, sweep_id, ch)
        stim = miesrec.meta['stim_name'].lower()
        if 'pulsetrain' in stim or 'recovery' in stim:
            return MultiPatchProbe(miesrec)
        else:
            return miesrec

    def baseline_regions(self, settling_time=100e-3):
        """Return a list of start,stop pairs indicating regions during the recording that are expected to be quiescent
        due to absence of pulses.
        """
        if self._baseline_mask is None:
            mask = np.zeros(len(self.recordings[0]['primary']), dtype=bool)
            dt = self.recordings[0]['primary'].dt
            settle_size = int(settling_time / dt)
            for rec in self.recordings:
                pa = PulseStimAnalyzer.get(rec)
                for pulse in pa.pulses():
                    mask[pulse[0]:pulse[1] + settle_size] = True
            self._baseline_mask = mask

            starts = list(np.argwhere(~mask[1:] & mask[:-1])[:,0])
            stops = list(np.argwhere(mask[1:] & ~mask[:-1])[:,0])
            if starts[0] > stops[0]:
                starts.insert(0, 0)
            if stops[-1] < starts[-1]:
                stops.append(len(mask))
            self._baseline_regions = zip(starts, stops)

        return self._baseline_regions


class MultiPatchProbe(MiesRecording):
    def __init__(self, recording):
        self._parent_rec = recording
        self._base_regions = None
        
    #@property    
    #def induction_frequency(self):
        #return self.stim_params
    def __len__(self):
        return len(self._parent_rec)

    def __getattr__(self, attr):
<<<<<<< HEAD
        return getattr(self._parent_rec, attr)

    @property
    def baseline_regions(self):
        # detect baseline regions from pulses rather than labnotebook
        # (can't always count on there being delay periods in the recording)
        if self._base_regions is None:
            regions = self._parent_rec.parent.baseline_regions()
            self._base_regions = [self['primary'][start:stop] for start,stop in regions]
        return self._base_regions


class Analyzer(object):
    @classmethod
    def get(cls, obj):
        """Get the analyzer attached to a recording, or create a new one.
        """
        analyzer = getattr(obj, '_' + cls.__name__, None)
        if analyzer is None:
            analyzer = cls(obj)
        return analyzer

    def _attach(self, obj):
        attr = '_' + self.__class__.__name__
        if hasattr(obj, attr):
            raise TypeError("Object %s already has attached %s" % (obj, self.__class__.__name__))
        setattr(obj, attr, self)


class PulseStimAnalyzer(Analyzer):
    """Used for analyzing a patch clamp recording with square-pulse stimuli.
    """
    def __init__(self, rec):
        self._attach(rec)
        self.rec = rec
        self._pulses = None
        self._evoked_spikes = None
        
    def pulses(self):
        """Return a list of (start, stop, amp) tuples describing square pulses
        in the stimulus.
        """
        if self._pulses is None:
            trace = self.rec['command'].data
            self._pulses = square_pulses(trace)
        return self._pulses

    def evoked_spikes(self):
        """Given presynaptic Recording, detect action potentials
        evoked by current injection or unclamped spikes evoked by a voltage pulse.
        """
        if self._evoked_spikes is None:
            pre_trace = self.rec['primary']

            # Detect pulse times
            pulses = self.pulses()

            # detect spike times
            spike_info = []
            for i,pulse in enumerate(pulses):
                on, off, amp = pulse
                if amp < 0:
                    # assume negative pulses do not evoke spikes
                    # (todo: should be watching for rebound spikes as well)
                    continue
                spike = detect_evoked_spike(self.rec, [on, off])
                spike_info.append({'pulse_n': i, 'pulse_ind': on, 'spike': spike})
            self._evoked_spikes = spike_info
        return self._evoked_spikes

    def stim_params(self):
        """Return induction frequency and recovery delay.
        """
        pulses = [p[0] for p in self.pulses() if p[2] > 0]
        if len(pulses) < 2:
            return None, None
        dt = self.rec['command'].dt
        ind_freq = np.round(1.0 / (dt * (pulses[1] - pulses[0])))
        rec_delay = np.round(dt*np.diff(pulses).max(), 3)
        
        return ind_freq, rec_delay
=======
        if '_parent_rec' not in self.__dict__:
            raise AttributeError(attr)
        return getattr(self._parent_rec, attr)
>>>>>>> 46752d28
<|MERGE_RESOLUTION|>--- conflicted
+++ resolved
@@ -67,7 +67,8 @@
         return len(self._parent_rec)
 
     def __getattr__(self, attr):
-<<<<<<< HEAD
+        if '_parent_rec' not in self.__dict__:
+            raise AttributeError(attr)
         return getattr(self._parent_rec, attr)
 
     @property
@@ -148,9 +149,4 @@
         ind_freq = np.round(1.0 / (dt * (pulses[1] - pulses[0])))
         rec_delay = np.round(dt*np.diff(pulses).max(), 3)
         
-        return ind_freq, rec_delay
-=======
-        if '_parent_rec' not in self.__dict__:
-            raise AttributeError(attr)
-        return getattr(self._parent_rec, attr)
->>>>>>> 46752d28
+        return ind_freq, rec_delay